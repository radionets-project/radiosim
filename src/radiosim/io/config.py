import tomllib
from pathlib import Path
from typing import Literal

from pydantic import BaseModel, Field

from ._ppdisks_config import PPDataSetConfig, PPMetdaData

<<<<<<< HEAD
from ._ppdisks_config import PPDataSetConfig, PPMetdaDataConfig
=======
>>>>>>> 44a1b8b4

class GeneralConfig(BaseModel):
    quiet: bool = True
    seed: int | str | None = None
    threads: int | str | None = None


class PathConfig(BaseModel):
    outpath: str | Path = "./build/example_data/"


class JetConfig(BaseModel):
    training_type: Literal["list", "gauss", "clean"] = "list"
    num_jet_components: list[int] = [3, 10]
    scaling: Literal["normalize", "mojave"] = "normalize"


class SurveyConfig(BaseModel):
    num_sources: int = 20
    class_distribution: list[int] = [2, 1, 2]
    scale_sources: bool = True


class MojaveConfig(BaseModel):
    class_ratio: list[int] = [1, 1, 1]


class PPDiskConfig(BaseModel):
    metadata: PPMetdaData = PPMetdaData
    dataset: PPDataSetConfig = PPDataSetConfig


class DataSetConfig(BaseModel):
    bundles_train: int = Field(default_value=1, ge=0)
    bundles_valid: int = Field(default_value=1, ge=0)
    bundles_test: int = Field(default_value=1, ge=0)
    bundle_size: int = Field(default_value=100, ge=1)
    img_size: int = Field(default_value=256, ge=32)
    noise: bool = True
    noise_level: list[float] = [0.0, 15.0]


class Config(BaseModel):
    """Main training configuration."""

    general: GeneralConfig = Field(default_factory=GeneralConfig)
    paths: PathConfig = Field(default_factory=PathConfig)
    jet: JetConfig = Field(default_factory=JetConfig)
    survey: SurveyConfig = Field(default_factory=SurveyConfig)
    mojave: MojaveConfig = Field(default_factory=MojaveConfig)

    @classmethod
    def from_toml(cls, path: str | Path) -> "Config":
        """Load configuration from a TOML file."""
        with open(path, "rb") as f:
            data = tomllib.load(f)

        return cls(**data)

    def to_dict(self) -> dict:
        """Export configuration as a dictionary."""
        return self.model_dump()<|MERGE_RESOLUTION|>--- conflicted
+++ resolved
@@ -4,12 +4,8 @@
 
 from pydantic import BaseModel, Field
 
-from ._ppdisks_config import PPDataSetConfig, PPMetdaData
+from ._ppdisks_config import PPDataSetConfig, PPMetdaDataConfig
 
-<<<<<<< HEAD
-from ._ppdisks_config import PPDataSetConfig, PPMetdaDataConfig
-=======
->>>>>>> 44a1b8b4
 
 class GeneralConfig(BaseModel):
     quiet: bool = True
