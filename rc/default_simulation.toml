# This is a TOML document.

title = "Simulation configuration"

[mode]
training_type = 'clean'  # gauss or list or clean
quiet = true

[paths]
outpath = "/net/big-tank/POOL/projects/radio/simulations/jet_components/testing"

[source_types]
jets = true
num_jet_components = [3, 6]
pointlike_gaussians = false

[image_options]
bundles_train = 1
bundles_valid = 1
bundles_test = 1
bundle_size = 100
img_size = 256
<<<<<<< HEAD
noise = true
noise_level = 15    # in percent
=======
noise = false
noise_level = 5
>>>>>>> c8c67d95
<|MERGE_RESOLUTION|>--- conflicted
+++ resolved
@@ -1,4 +1,4 @@
-# This is a TOML document.
+W# This is a TOML document.
 
 title = "Simulation configuration"
 
@@ -20,10 +20,5 @@
 bundles_test = 1
 bundle_size = 100
 img_size = 256
-<<<<<<< HEAD
 noise = true
-noise_level = 15    # in percent
-=======
-noise = false
-noise_level = 5
->>>>>>> c8c67d95
+noise_level = 15    # in percent