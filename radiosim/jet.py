import numpy as np
from radiosim.utils import relativistic_boosting, pol2cart, zoom_on_source, zoom_out
from radiosim.gauss import twodgaussian
from radiosim.flux_scaling import get_start_amp


def create_jet(grid, num_comps, train_type, scaling):
    """
    Creates the clean jets with all its components written in a list. Dependend on the
    'train_type' the components will be seperated or summed up.

    Parameters
    ----------
    grid: ndarray
        input grid of shape [n, 1, img_size, img_size] or [1, img_size, img_size]
    num_comps: list
        list of two number: min number of components and max number of components
    train_type: str
        determines the purpose of the simulations. Can be 'gauss', 'list' or 'clean'

    Returns
    -------
    jets: ndarray
        image of the full jet, sum over all components, shape: [n, 1, img_size, img_size]
    jet_comps: ndarray
        images of each component and background, shape: [n, c*2, img_size, img_size]
        with c being the max number of components. A jet without counter jet has c
        components. A jet with counter jet has c*2-1 components, since the center
        appears only once. Adding one channel for the backgound gives c*2 channels.
    source_lists: ndarray
        array which stores all (seven) properties of each component, shape: [n, c*2-1, 7]
    """
    if len(grid.shape) == 3:
        grid = grid[None]

    img_size = grid.shape[-1]
    center = img_size // 2
    jets = []
    targets = []
    for img in grid:
        comps = np.random.randint(num_comps[0], num_comps[1] + 1)

        amp = np.zeros(num_comps[1])
        x = np.zeros(num_comps[1])
        y = np.zeros(num_comps[1])
        sx = np.zeros(num_comps[1])
        sy = np.zeros(num_comps[1])
        rotation = np.zeros(num_comps[1])

        # velocity in units of c_0, initialise velocity of first component
        beta = np.zeros(num_comps[1])
        beta[1] = np.random.uniform(0, 1)
        y_rotation = np.random.uniform(0, np.pi)
        z_rotation = np.random.uniform(0, np.pi / 2)

        for i in range(comps):
            # amplitude decreases for more distant components, empirical
            amp[i] = np.exp(-np.sqrt(i) * np.random.normal(1.3, 0.2))

            # velocity decreases for more distant components, empirical
            if i >= 2:
                beta[i] = beta[1] * np.exp(-np.sqrt(i - 1) * np.random.normal(0.5, 0.1))

            # curving the jet, empirical
            y_rotation += np.random.normal(0, np.pi / 24)

            # distance between components, r_factor to fill the corners
            jet_angle_cos = np.abs(np.cos(y_rotation))
            jet_angle_sin = np.abs(np.sin(y_rotation))
            if jet_angle_cos < jet_angle_sin:
                r_factor = 1 / jet_angle_sin
            elif jet_angle_cos > jet_angle_sin:
                r_factor = 1 / jet_angle_cos
            else:
                r_factor = np.sqrt(2)

            # *0.7 so the last component is not on the edge
            r = i / (comps - 1) * img_size / 2 * r_factor * np.sin(z_rotation) * 0.7

            # get the cartesian coordinates
            x[i], y[i] = np.array(pol2cart(r, y_rotation)) + center

            # width of gaussian, empirical, sx > sy because rotation up to pi 'changes' this property - fixed to have consistency
            sx[i], sy[i] = np.sort((
                img_size
                / comps
                * r_factor
                * np.sqrt(i + 1)
<<<<<<< HEAD
                / np.random.uniform(4, 8, size=2)
            ))[::-1]
=======
                * np.random.uniform(
                    img_size / (8 * comps),
                    img_size / (6 * comps),
                    size=2,
                )
            )
>>>>>>> 223e4105

            # rotation aligned with the jet angle, empirical
            rotation[i] = y_rotation + np.random.normal(0, np.pi / 18)

        # print('Velocity of the jet:', beta)
        boost_app, boost_rec = relativistic_boosting(z_rotation, beta)

        center_shift_x = np.random.uniform(-img_size / 20, img_size / 20)
        center_shift_y = np.random.uniform(-img_size / 20, img_size / 20)

        # mirror the data for the counter jet
<<<<<<< HEAD
        # random drop of counter jet, because the relativistic boosting only does not create clear one-sided jets
        if 0.3 < np.random.rand():
            amp = np.concatenate((amp * boost_app, amp[1:] * boost_rec[1:]))
            x = np.concatenate((x + center_shift_x, img_size - x[1:] + center_shift_x))
            y = np.concatenate((y + center_shift_y, img_size - y[1:] + center_shift_y))
            sx = np.concatenate((sx, sx[1:]))
            sy = np.concatenate((sy, sy[1:]))
            rotation = np.concatenate((rotation, rotation[1:]))
            z_rotation = np.repeat(z_rotation, 2 * num_comps[1] - 1)
            beta = np.concatenate((beta, beta[1:]))
        else:
            amp = np.concatenate((amp * boost_app, np.zeros(num_comps[1] - 1)))
            x = np.concatenate((x + center_shift_x, np.zeros(num_comps[1] - 1)))
            y = np.concatenate((y + center_shift_y, np.zeros(num_comps[1] - 1)))
            sx = np.concatenate((sx, np.zeros(num_comps[1] - 1)))
            sy = np.concatenate((sy, np.zeros(num_comps[1] - 1)))
            rotation = np.concatenate((rotation, np.zeros(num_comps[1] - 1)))
            z_rotation = np.repeat(z_rotation, 2 * num_comps[1] - 1)
            beta = np.concatenate((beta, np.zeros(num_comps[1] - 1)))

        # creation of the image
        jet_comp = np.array(component_from_list(img_size, amp, x, y, sx, sy, rotation))
        jet_img = np.sum(jet_comp, axis=0)

        # zoom on source to equalize size differences from z-rotation
        jet_img, jet_comp, zoom_factor = zoom_on_source(jet_img, jet_comp)
        x = img_size / 2 + (x - img_size / 2) * zoom_factor
        y = img_size / 2 + (y - img_size / 2) * zoom_factor
        sx *= zoom_factor
        sy *= zoom_factor

        # random zoom out for more variance
        zoom_out_factor = np.random.uniform(1 / 2, 1)  # 1/8: pad eg. 128 -> 1024
        pad_value = (1 / zoom_out_factor - 1) * img_size / 2
        jet_img, jet_comp = zoom_out(jet_img, jet_comp, pad_value=pad_value)
        x = img_size / 2 + (x - img_size / 2) * zoom_out_factor
        y = img_size / 2 + (y - img_size / 2) * zoom_out_factor
        sx *= zoom_out_factor
        sy *= zoom_out_factor
=======
        amp = np.append(amp, amp[1:] * get_exp())
        if scaling == "mojave":
            amp *= get_start_amp("mojave")
        x = np.append(x, img_size - x[1:])
        y = np.append(y, img_size - y[1:])
        sx = np.append(sx, sx[1:])
        sy = np.append(sy, sy[1:])
        rotation = np.append(rotation, rotation[1:])
        z_rotation = np.repeat(z_rotation, 2 * num_comps[1] - 1)

        # creation of the image
        jet_img = img[0]
        jet_comp = []
        for i in range(2 * num_comps[1] - 1):
            if amp[i] == 0:
                jet_comp += [np.zeros((img_size, img_size))]
            else:
                g = twodgaussian(
                    [amp[i], x[i], y[i], sx[i], sy[i], rotation[i]],
                    img_size,
                )
                jet_comp += [g]
                jet_img += g
>>>>>>> 223e4105

        # normalisation
        if scaling == "normalize":
            jet_max = jet_img.max()
            jet_img /= jet_max
            jet_comp /= jet_max
            amp /= jet_max

        jets.append(jet_img)

        jet_comp = np.concatenate((jet_comp, (1 - jet_img)[None, :, :]))
        source_list = np.array([amp, x, y, sx, sy, rotation, z_rotation, beta]).T

        target = apply_train_type(train_type, jet_img, jet_comp, source_list)

        targets.append(target)

    jets = np.array(jets)[:, None, :, :]
    targets = np.array(targets)

    return jets, targets


def apply_train_type(train_type, jet_img, jet_comp, source_list):
    """
    Creating the y-data dependent on the training type.

    Parameters
    ----------
    train_type: str
        'list': returns the components attributes only
        'gauss': returns all components, background and list
        'clean': returns sum of components and background (usage for softmax)
    jet_comps: ndarray
        simulated jet components as an image
    source_list:
        attributes of jet components

    Returns
    -------
    y: ndarray
        output data
    """
    if train_type == "list":
        y = source_list
    if train_type == "gauss":
        size = jet_comp.shape[-1]
        list_to_add = np.empty((1, size, size))
        list_to_add[:] = np.nan
        list_to_add[:, 0 : source_list.shape[0], 0 : source_list.shape[1]] = source_list
        y = np.concatenate((jet_comp, list_to_add))
    if train_type == "clean":
        y = np.concatenate((jet_img[None], jet_comp[-1:None]))
    return y


def component_from_list(size, amp, x, y, sx, sy, rotation):
    """
    Creating jet components from a list of attributes.

    Parameters
    ----------
    size: int
        shape of the output image will be (size, size)
    attributes: list or array
        [amp, x, y, sx, sy, rotation]

    Returns
    -------
    jet_comp: list of ndarray
        all jet components stored in one list
    """
    jet_comp = []
    for i in range(len(amp)):
        if amp[i] == 0:
            jet_comp += [np.zeros((size, size))]
        else:
            g = twodgaussian(
                [amp[i], x[i], y[i], sx[i], sy[i], rotation[i]],
                size,
            )
            jet_comp += [g]
    return jet_comp<|MERGE_RESOLUTION|>--- conflicted
+++ resolved
@@ -17,6 +17,8 @@
         list of two number: min number of components and max number of components
     train_type: str
         determines the purpose of the simulations. Can be 'gauss', 'list' or 'clean'
+    scaling: str
+        scaling of the image. Can be 'normalize' or 'mojave'
 
     Returns
     -------
@@ -86,17 +88,8 @@
                 / comps
                 * r_factor
                 * np.sqrt(i + 1)
-<<<<<<< HEAD
                 / np.random.uniform(4, 8, size=2)
             ))[::-1]
-=======
-                * np.random.uniform(
-                    img_size / (8 * comps),
-                    img_size / (6 * comps),
-                    size=2,
-                )
-            )
->>>>>>> 223e4105
 
             # rotation aligned with the jet angle, empirical
             rotation[i] = y_rotation + np.random.normal(0, np.pi / 18)
@@ -107,8 +100,10 @@
         center_shift_x = np.random.uniform(-img_size / 20, img_size / 20)
         center_shift_y = np.random.uniform(-img_size / 20, img_size / 20)
 
+        if scaling == "mojave":
+            amp *= get_start_amp("mojave")
+
         # mirror the data for the counter jet
-<<<<<<< HEAD
         # random drop of counter jet, because the relativistic boosting only does not create clear one-sided jets
         if 0.3 < np.random.rand():
             amp = np.concatenate((amp * boost_app, amp[1:] * boost_rec[1:]))
@@ -148,31 +143,6 @@
         y = img_size / 2 + (y - img_size / 2) * zoom_out_factor
         sx *= zoom_out_factor
         sy *= zoom_out_factor
-=======
-        amp = np.append(amp, amp[1:] * get_exp())
-        if scaling == "mojave":
-            amp *= get_start_amp("mojave")
-        x = np.append(x, img_size - x[1:])
-        y = np.append(y, img_size - y[1:])
-        sx = np.append(sx, sx[1:])
-        sy = np.append(sy, sy[1:])
-        rotation = np.append(rotation, rotation[1:])
-        z_rotation = np.repeat(z_rotation, 2 * num_comps[1] - 1)
-
-        # creation of the image
-        jet_img = img[0]
-        jet_comp = []
-        for i in range(2 * num_comps[1] - 1):
-            if amp[i] == 0:
-                jet_comp += [np.zeros((img_size, img_size))]
-            else:
-                g = twodgaussian(
-                    [amp[i], x[i], y[i], sx[i], sy[i], rotation[i]],
-                    img_size,
-                )
-                jet_comp += [g]
-                jet_img += g
->>>>>>> 223e4105
 
         # normalisation
         if scaling == "normalize":
